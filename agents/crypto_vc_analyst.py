--- conflicted
+++ resolved
@@ -679,11 +679,6 @@
     else:
         raise ValueError(
             f"Invalid analysis_type '{analysis_type}'. "
-<<<<<<< HEAD
             f"Valid types: tokenomics, technical, development, liquidity, risk, flags, full"
         )
-=======
-            f"Valid types: tokenomics, technical, liquidity, risk, flags, full"
-        )
- 
->>>>>>> d03e9374
+ 